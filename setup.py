#!/usr/bin/env python
""" setup script for SUPReMM job summarization utilities """
from distutils.core import setup, Extension
from Cython.Distutils import build_ext
import sys
import os

# For rpm-based builds want the configuration files to
# go in the standard location. Also need to rewrite the file list so that
# the config filesa are listed as %config(noreplace)
IS_RPM_BUILD = False
if 'bdist_rpm' in sys.argv or 'RPM_BUILD_ROOT' in os.environ:
    IS_RPM_BUILD = True
    confpath = '/etc/supremm'
    with open('.rpm_install_script.txt', 'w') as fp:
        fp.write('%s %s install -O1 --root=$RPM_BUILD_ROOT --record=INSTALLED_FILES\n' % (sys.executable, os.path.basename(sys.argv[0])))
        fp.write('sed -i \'s#^\\(%s\\)#%%config(noreplace) \\1#\' INSTALLED_FILES\n' % (confpath, ))
else:
    confpath = 'etc/supremm'


setup(name='supremm',
<<<<<<< HEAD
      version='1.0.3',
=======
      version='1.0.4',
>>>>>>> c1d0df38
      description='SUPReMM Job Summarization Utilities',
      long_description='Utilities for generating job-level summary data from host level PCP archives.\nAlso includes template configuration files for running PCP on an HPC system.',
      license='LGPLv3',
      author='Joseph P White',
      author_email='jpwhite4@buffalo.edu',
      url='https://github.com/ubccr/supremm',
      packages=['supremm', 'supremm.pcpfast', 'supremm.plugins', 'supremm.preprocessors'],
      data_files=[(confpath,                         ['config/config.json']),
                  ('share/supremm/templates/slurm',       ['config/templates/slurm/slurm-epilog',  'config/templates/slurm/slurm-prolog']),
                  ('share/supremm/templates/pmlogger',    ['config/templates/pmlogger/control',    'config/templates/pmlogger/pmlogger-supremm.config']),
                  ('share/supremm/templates/pmie',        ['config/templates/pmie/control',        'config/templates/pmie/pmie-supremm.config',
                                                           'config/templates/pmie/pcp-restart.sh', 'config/templates/pmie/procpmda_check.sh']),
                  ('share/supremm/templates/pmda-logger', ['config/templates/pmda-logger/logger.conf']),
                  ('share/supremm/setup/', ['assets/modw_supremm.sql', 'assets/mongo_setup.js'])
      ],
      scripts=['supremm/gen-pmlogger-control.py',
               'supremm/summarize_jobs.py', 
               'supremm/summarize_mpi.py',
               'supremm/indexarchives.py',
               'supremm/account.py',
               'supremm/supremmconf.py',
               'supremm/supremm_update',
               'supremm/supremm-setup',
               'supremm/ingest_jobscripts.py'],
      requires=['numpy',
                'MySQLdb',
                'pcp',
                'Cython'],
      cmdclass = {'build_ext': build_ext},
      ext_modules=[Extension('supremm.pcpfast.libpcpfast', ['supremm/pcpfast/pcpfast.c'], libraries=['pcp']), Extension("supremm.pypmlogextract", ["supremm/pypmlogextract/pypmlogextract.pyx"])]
     )

if IS_RPM_BUILD:
    os.unlink('.rpm_install_script.txt')<|MERGE_RESOLUTION|>--- conflicted
+++ resolved
@@ -20,11 +20,7 @@
 
 
 setup(name='supremm',
-<<<<<<< HEAD
-      version='1.0.3',
-=======
       version='1.0.4',
->>>>>>> c1d0df38
       description='SUPReMM Job Summarization Utilities',
       long_description='Utilities for generating job-level summary data from host level PCP archives.\nAlso includes template configuration files for running PCP on an HPC system.',
       license='LGPLv3',
