--- conflicted
+++ resolved
@@ -1,13 +1,10 @@
 # Changelog
 
-<<<<<<< HEAD
-=======
 ## [1.0.4] - 2017-11-22
 
 ### Fixed
 - Update to array indexing for compatibility with numpy >= 1.12.0
 
->>>>>>> c1d0df38
 ## [1.0.3] - 2017-08-01
 
 ### Changed
